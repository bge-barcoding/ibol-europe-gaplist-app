# No R helper files
.RData
.Rhistory
*.Rproj
.Rproj.user

# No IDE files
.idea

# Byte-compiled / optimized / DLL files
__pycache__/
*.py[cod]

# No BLAST indexes
*.nhr
*.nin
*.nsq

# No OSX cruft
.DS_Store

# skip darwincore archive contents
Multimedia.txt
Taxa.txt
Vernacular_Names.txt
eml.xml
meta.xml

<<<<<<< HEAD

# no virtual environments
venv

=======
>>>>>>> 157bebcb
# no jupyper notebooks
.ipynb_checkpoints
*/.ipynb_checkpoints/*

<<<<<<< HEAD

=======
>>>>>>> 157bebcb
<|MERGE_RESOLUTION|>--- conflicted
+++ resolved
@@ -26,18 +26,16 @@
 eml.xml
 meta.xml
 
-<<<<<<< HEAD
+# no jupyper notebooks
+.ipynb_checkpoints
+*/.ipynb_checkpoints/*
+
 
 # no virtual environments
 venv
 
-=======
->>>>>>> 157bebcb
 # no jupyper notebooks
 .ipynb_checkpoints
 */.ipynb_checkpoints/*
 
-<<<<<<< HEAD
 
-=======
->>>>>>> 157bebcb
