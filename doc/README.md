--- conflicted
+++ resolved
@@ -65,20 +65,17 @@
 $ perl -MBio::Phylo::Forest::DBTree -e \
     'Bio::Phylo::Forest::DBTree->connect("arise-barcode-metadata.db")->get_root->_index'
 ```
-<<<<<<< HEAD
+
+Or run it in the container by executing the following command in the root of the project:
+
+```
+docker build -t dbtree . && docker run -v "$(pwd)/data/sqlite":/app/data dbtree perl -MBio::Phylo::Forest::DBTree -e 'Bio::Phylo::Forest::DBTree->connect("/app/data/arise-barcode-metadata.db")->get_root->_index'
+```
+
 ### 1.6 Query and Visualize the database content using the Jupyter Lab
 
 Jupyter Lab runs in a docker container, to start it:
 
 ```
 sh start_jupyter.sh
-```
-
-and follow the instructions displayed in the terminal.
-=======
-
-or run it in the container by executing the following command in the root of the project:
-```
-docker build -t dbtree . && docker run -v "$(pwd)/data/sqlite":/app/data dbtree perl -MBio::Phylo::Forest::DBTree -e 'Bio::Phylo::Forest::DBTree->connect("/app/data/arise-barcode-metadata.db")->get_root->_index'
-```
->>>>>>> d8bae31b
+```