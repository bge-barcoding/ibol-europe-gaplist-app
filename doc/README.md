# Using the ARISE barcode metadata DB

## 1. Loading data 

This section describes how to populate the DB with data from various sources. The steps are as follows:

1. Initializing a new database
2. Loading the NSR taxonomic topology 
3. Loading the NSR synonyms table
4. Fetching BOLD metadata 
5. Indexing the topology for faster queries
6. Loading the Geneious metadata table

### 1.1 Initializing a new database

A new, empty SQLite database file that implements the database schema as implied by the object-relational mapping
in arise.barcode.metadata.orm.* is generated as follows:

    $ arise_create_barcode_metadata_db.py -outfile arise-barcode-metadata.db

### 1.2 Loading the backbone topology

This operation will load the accepted species names from the NSR into the table nsr_species and the higher taxonomy
in the node table, whose structure is based on [Vos, 2019](https://doi.org/10.1111/2041-210X.13337). This requires an 
empty database file (see 1.1). The contents are fetched from the NSR endpoint for DwC data dumps at: 
http://api.biodiversitydata.nl/v2/taxon/dwca/getDataSet/nsr - use the script as follows:

    $ arise_load_backbone.py -db <sqlite.db> -endpoint <url>

The terms between pointed brackets are merely placeholders here; the script uses sensible defaults, i.e. the actual
endpoint location and the name of the default output from 1.1

**Note that the database file is updated in place.**

### 1.3 Loading the synonyms table

Here we load the set of taxonomic synonyms that is curated by the NSR and available as a separate table dump. The 
purpose of this is improve the matching between the NSR and the other data sources (i.e. internal sequencing and BOLD). 
This table is assumed to have similar characteristics as the canonical names table:

- a preamble to ignore
- a header row, but here we are looking for the columns `"synonym"` and `"taxon"`
- tab-separated records

With these assumptions, the loading is then executed as:

    $ arise_load_synonyms.py -infile <synonyms.csv> -db <sqlite.db>

**Note that we now only match species, so anything below or above that will trigger a 'no match' message**

### 1.4 Loading BOLD metadata

In this step we load the output from BOLD's _Full Data Retrieval (Specimen + Sequence)_ web service. When filtered on
`Netherlands|Belgium|Germany` this output is ±300MB and takes an hour or so to download. The step can also be done
from a cached copy. In either case, the format must be TSV. The operation is as follows:

    $ arise_load_bold.py -tsv <file.tsv>

### 1.5 Indexing the topology for faster queries

Now the tree topology should be indexed. This is easiest done using the
[Bio::Phylo::Forest::DBTree](https://metacpan.org/pod/Bio::Phylo::Forest::DBTree) package:

```
$ perl -MBio::Phylo::Forest::DBTree -e \
    'Bio::Phylo::Forest::DBTree->connect("arise-barcode-metadata.db")->get_root->_index'
```
<<<<<<< HEAD

Or run it in the container by executing the following command in the root of the project:

```
docker build -t dbtree . && docker run -v "$(pwd)/data/sqlite":/app/data dbtree perl -MBio::Phylo::Forest::DBTree -e 'Bio::Phylo::Forest::DBTree->connect("/app/data/arise-barcode-metadata.db")->get_root->_index'
```

=======
>>>>>>> 157bebcb
### 1.6 Query and Visualize the database content using the Jupyter Lab

Jupyter Lab runs in a docker container, to start it:

```
sh start_jupyter.sh
<<<<<<< HEAD
```
=======
```

and follow the instructions displayed in the terminal.
>>>>>>> 157bebcb
<|MERGE_RESOLUTION|>--- conflicted
+++ resolved
@@ -65,26 +65,23 @@
 $ perl -MBio::Phylo::Forest::DBTree -e \
     'Bio::Phylo::Forest::DBTree->connect("arise-barcode-metadata.db")->get_root->_index'
 ```
-<<<<<<< HEAD
+### 1.6 Query and Visualize the database content using the Jupyter Lab
 
-Or run it in the container by executing the following command in the root of the project:
+Or run it in the container by executing the following command at the root of the project:
 
 ```
-docker build -t dbtree . && docker run -v "$(pwd)/data/sqlite":/app/data dbtree perl -MBio::Phylo::Forest::DBTree -e 'Bio::Phylo::Forest::DBTree->connect("/app/data/arise-barcode-metadata.db")->get_root->_index'
+docker-compose -f docker-compose.yml run dbtree
 ```
+(docker-compose 1.xx command, try `docker compose -f ...` for [v2.XX](https://github.com/docker/compose))
 
-=======
->>>>>>> 157bebcb
-### 1.6 Query and Visualize the database content using the Jupyter Lab
+It might take 15-30min to complete.
+
+### 1.6 Query and visualize the database content using Jupyter Lab
 
 Jupyter Lab runs in a docker container, to start it:
 
 ```
-sh start_jupyter.sh
-<<<<<<< HEAD
-```
-=======
+docker-compose -f docker-compose.yml run --rm --user=root -e NB_UID=`id -u` jupyter
 ```
 
 and follow the instructions displayed in the terminal.
->>>>>>> 157bebcb
